import { useRouter } from 'next/router'
<<<<<<< HEAD

import { Layout } from '~/modules/Layouts/Layout'
=======
import { Layout } from 'modules/Layout/Layout'
>>>>>>> c74560df

const FlightDetailScreen = ({}) => {
  const router = useRouter()
  const { id } = router.query

  return (
    <>
      <Layout>{`Welcome to the detail screen of flight ${id} `}</Layout>
    </>
  )
}

export default FlightDetailScreen<|MERGE_RESOLUTION|>--- conflicted
+++ resolved
@@ -1,10 +1,5 @@
 import { useRouter } from 'next/router'
-<<<<<<< HEAD
-
 import { Layout } from '~/modules/Layouts/Layout'
-=======
-import { Layout } from 'modules/Layout/Layout'
->>>>>>> c74560df
 
 const FlightDetailScreen = ({}) => {
   const router = useRouter()
